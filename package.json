--- conflicted
+++ resolved
@@ -107,11 +107,7 @@
     "pm2-multimeter": "~0.1.2",
     "pm2-interface": "~0.1.3",
     "pm2-axon-rpc": "~0.0.2",
-<<<<<<< HEAD
-    "pm2-deploy": "*",
-=======
-    "pm2-deploy" : "0.0.3",
->>>>>>> d127159f
+    "pm2-deploy" : "~0.0.3",
     "axon": "~1.0.0",
     "cron": "~1.0.4",
     "colors": "~0.6.2",
