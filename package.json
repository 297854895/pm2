--- conflicted
+++ resolved
@@ -107,11 +107,7 @@
     "pm2-multimeter": "~0.1.2",
     "pm2-interface": "~0.1.3",
     "pm2-axon-rpc": "~0.0.2",
-<<<<<<< HEAD
-    "pm2-deploy": "~0.0.3",
-=======
     "pm2-deploy" : "~0.0.4",
->>>>>>> ae8d1a84
     "axon": "~1.0.0",
     "cron": "~1.0.4",
     "colors": "~0.6.2",
