--- conflicted
+++ resolved
@@ -107,11 +107,7 @@
     "pm2-multimeter": "~0.1.2",
     "pm2-interface": "~0.1.3",
     "pm2-axon-rpc": "~0.0.2",
-<<<<<<< HEAD
-    "pm2-deploy": "~0.0.3",
-=======
     "pm2-deploy" : "~0.0.4",
->>>>>>> 4d57eee0
     "axon": "~1.0.0",
     "cron": "~1.0.4",
     "coffee-script": "~1.7.1",
@@ -122,14 +118,8 @@
     "json-stringify-safe": "~5.0.0",
     "pidusage": "~0.0.6",
     "nssocket": "~0.5.1",
-<<<<<<< HEAD
-    "axm": "~0.1.2",
-    "chalk": "^0.4.0",
-    "colors": "^0.6.2"
-=======
     "axm": "~0.1.4",
     "chalk": "^0.4.0"
->>>>>>> 4d57eee0
   },
   "devDependencies": {
     "mocha": "^1.20.1",
