--- conflicted
+++ resolved
@@ -68,11 +68,7 @@
   "description": "Modern CLI process manager for Node apps with a builtin load-balancer",
   "main": "index.js",
   "scripts": {
-<<<<<<< HEAD
-    "test": "bash ./test/cli.sh && bash ./test/json_file.sh && bash ./test/harmony.sh && bash ./test/reload.sh && bash ./test/right-exit-code.sh && bash ./test/log-reload.sh && bash ./test/gracefulReload.sh && bash ./test/cli2.sh && bash ./test/misc.sh && bash ./test/fork.sh && bash ./test/infinite_loop.sh && NODE_ENV=test ./node_modules/mocha/bin/mocha test"
-=======
-    "test": "bash ./test/cli.sh && bash ./test/json_file.sh && bash ./test/harmony.sh && bash ./test/reload.sh && bash ./test/right-exit-code.sh && bash ./test/log-reload.sh && bash ./test/gracefulReload.sh && bash ./test/gracefulReload2.sh && bash ./test/gracefulReload3.sh && bash ./test/cli2.sh && bash ./test/misc.sh  && bash ./test/watchdog.sh && bash ./test/fork.sh && bash ./test/infinite_loop.sh && NODE_ENV=test ./node_modules/mocha/bin/mocha test"
->>>>>>> a3a92a52
+    "test": "bash ./test/cli.sh && bash ./test/json_file.sh && bash ./test/harmony.sh && bash ./test/reload.sh && bash ./test/right-exit-code.sh && bash ./test/log-reload.sh && bash ./test/gracefulReload.sh && bash ./test/gracefulReload2.sh && bash ./test/gracefulReload3.sh && bash ./test/cli2.sh && bash ./test/misc.sh && bash ./test/fork.sh && bash ./test/infinite_loop.sh && NODE_ENV=test ./node_modules/mocha/bin/mocha test"
   },
   "keywords": [
     "cli",
