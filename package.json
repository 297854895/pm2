{
  "name": "pm2",
  "preferGlobal": "true",
<<<<<<< HEAD
  "version": "0.11.0",
=======
  "version": "0.11.1",
  "os": [
    "!win32"
  ],
>>>>>>> ddd82904
  "engines": {
    "node": ">=0.10"
  },
  "directories": {
    "bin": "./bin",
    "lib": "./lib",
    "example": "./examples"
  },
  "author": {
    "name": "Strzelewicz Alexandre",
    "email": "as@unitech.io",
    "url": "http://pm2.io"
  },
  "maintainers": [
    "tknew <strzelewicz.alexandre@gmail.com",
    "soyuka <soyuka@gmail.com>",
    "Alex Kocharin <alex@kocharin.ru>",
    "achingbrain <alex@achingbrain.net>",
    "Joni Shkurti <jshkurti@student.42.fr>"
  ],
  "contributors": [
    {
      "name": "Alex Kocharin",
      "email": "alex@kocharin.ru"
    },
    {
      "name": "Soyuka",
      "email": "soyuka@gmail.com"
    },
    {
      "name": "Joni Shkurti",
      "email": "jshkurti@student.42.fr"
    },
    {
      "name": "Xu Jingxin",
      "email": "sailxjx@gmail.com"
    },
    {
      "name": "Ben Postlethwaite",
      "email": "post.ben.here@gmail.com"
    },
    {
      "name": "Devo.ps",
      "email": "contact@devo.ps"
    },
    {
      "name": "Bret Copeland",
      "email": "bret@atlantisflight.org"
    },
    {
      "name": "John Hurliman",
      "email": "jhurliman@jhurliman.org"
    },
    {
      "name": "TruongSinh Tran-Nguyen",
      "email": "i@truongsinh.pro"
    },
    {
      "name": "Michael Hueuberger",
      "email": "michael.heuberger@binarykitchen.com"
    }
  ],
  "homepage": "https://github.com/Unitech/pm2",
  "description": "Modern CLI process manager for Node apps with a builtin load-balancer. Perfectly designed for microservices architecture.",
  "main": "index.js",
  "scripts": {
    "test": "NODE_ENV=test bash test/index.sh && NODE_ENV=test bash test/main.sh",
    "preinstall": "bash ./scripts/preinstall.sh",
    "postinstall": "bash ./scripts/postinstall.sh"
  },
  "keywords": [
    "cli",
    "fault tolerant",
    "sysadmin",
    "tools",
    "pm2",
    "logs",
    "log",
    "json",
    "express",
    "hapi",
    "kraken",
    "reload",
    "microservice",
    "programmatic",
    "harmony",
    "node-pm2",
    "production",
    "keymetrics",
    "deploy",
    "deployment",
    "daemon",
    "supervisor",
    "nodemon",
    "pm2.io",
    "ghost",
    "ghost production",
    "monitoring",
    "process manager",
    "forever",
    "forever-monitor",
    "keep process alive",
    "process configuration",
    "clustering",
    "cluster cli",
    "cluster",
    "cron",
    "devops",
    "dev ops"
  ],
  "bin": {
    "pm2": "./bin/pm2"
  },
  "dependencies": {
    "async"               : "~0.9.0",
    "chalk"               : "~0.5.1",
    "chokidar"            : "0.9.0",
    "cli-table"           : "0.3.0",
    "coffee-script"       : "1.8.0",
    "colors"              : "0.6.2",
    "commander"           : "2.3.0",
    "cron"                : "1.0.4",
    "debug"               : "2.0.0",
    "eventemitter2"       : "0.4.14",
    "json-stringify-safe" : "5.0.0",
    "moment"              : "~2.8.2",
    "nssocket"            : "0.5.1",
    "pidusage"            : "0.1.0",

    "axm"                 : "0.2.13",
    "pm2-axon"            : "2.0.7",
    "pm2-axon-rpc"        : "0.3.6",
    "pm2-deploy"          : "~0.1.0",
    "pm2-multimeter"      : "0.1.2",
    "pm2-rpc-fallback"    : "3.0.9",

    "vizionar"            : "^0.1.0",
    "punt"                : "2.2.0"
  },
  "devDependencies": {
    "mocha": "^1.20.1",
    "should": "^4.0.0",
    "better-assert": "^1.0.0",
    "promise-spawner": "^0.0.3"
  },
  "optionalDependencies": {
    "pm2-logs": "~0.1.1",
    "ikt": "git+http://ikt.pm2.io/ikt.git#master"
  },
  "bugs": {
    "url": "https://github.com/Unitech/pm2/issues"
  },
  "repository": {
    "type": "git",
    "url": "git://github.com/Unitech/pm2.git"
  },
  "license": "AGPLv3"
}<|MERGE_RESOLUTION|>--- conflicted
+++ resolved
@@ -1,14 +1,7 @@
 {
   "name": "pm2",
   "preferGlobal": "true",
-<<<<<<< HEAD
-  "version": "0.11.0",
-=======
   "version": "0.11.1",
-  "os": [
-    "!win32"
-  ],
->>>>>>> ddd82904
   "engines": {
     "node": ">=0.10"
   },
