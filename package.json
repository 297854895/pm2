--- conflicted
+++ resolved
@@ -116,19 +116,13 @@
     "eventemitter2": "~0.4.13",
     "json-stringify-safe": "~5.0.0",
     "nssocket": "~0.5.1",
-<<<<<<< HEAD
-    "axm": "~0.1.4",
-    "chalk": "^0.4.0",
-    "colors": "~0.6.2",
-    "punt" : "*"
-=======
+    "punt" : "~2.2.0",
     "pidusage": "~0.0.6",
     "pm2-axon-rpc": "~0.0.2",
     "pm2-deploy": "~0.0.4",
     "pm2-interface": "~0.1.3",
     "pm2-multimeter": "~0.1.2",
     "uid-number": "0.0.5"
->>>>>>> bda6439f
   },
   "devDependencies": {
     "mocha": "^1.20.1",
