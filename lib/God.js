--- conflicted
+++ resolved
@@ -80,7 +80,7 @@
  */
 God.executeApp = function executeApp(env, cb) {
   var env_copy = Common.serialize(env);
-  var startingInside = (env_copy['env'] && env_copy['env']['pm_id'] && !env_copy['started_inside'])?true:false;  
+  var startingInside = (env_copy['env'] && env_copy['env']['pm_id'] && !env_copy['started_inside']) ? true : false;
 
   Common.extend(env_copy, env_copy.env);
 
@@ -99,12 +99,7 @@
    * 3 - Assign a log file name depending on the id
    * 4 - If watch option is set, look for changes
    */
-<<<<<<< HEAD
-  if (env_copy['pm_id'] === undefined) {
-
-=======
   if (env_copy['pm_id'] === undefined || startingInside) {
->>>>>>> 4845e664
     env_copy['pm_id']             = God.getNewId();
     env_copy['restart_time']      = 0;
     env_copy['unstable_restarts'] = 0;
