--- conflicted
+++ resolved
@@ -10,11 +10,8 @@
 var util    = require('util');
 var log     = require('debug')('pm2:god');
 var fs      = require('fs');
-<<<<<<< HEAD
 var Common  = require('./Common');
-=======
 var os      = require('os');
->>>>>>> 2ed111fa
 
 var EventEmitter2 = require('eventemitter2').EventEmitter2;
 
@@ -307,9 +304,9 @@
 };
 
 /**
- * Allows an app to be prepared using the same json format as the CLI, instead 
+ * Allows an app to be prepared using the same json format as the CLI, instead
  * of the internal PM2 format.
- * An array of applications is not currently supported. Call this method 
+ * An array of applications is not currently supported. Call this method
  * multiple times with individual app objects if you have several to start.
  * @param app {Object}
  * @param [cwd] {string} Optional string to specify the cwd for the script.
@@ -321,11 +318,11 @@
     cb = cwd;
     cwd = undefined;
   }
-  
+
   app = Common.resolveAppPaths(app, cwd);
   if (app instanceof Error)
     return cb(app);
-  
+
   return God.prepare(app, cb);
 };
 
