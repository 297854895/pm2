--- conflicted
+++ resolved
@@ -36,31 +36,27 @@
   if (commander.cron)
     appConf['cron_restart']    = commander.cron;
 
-  if (commander.interpreter)
-    appConf['exec_interpreter']    = commander.interpreter;
-  else if (extItps[path.extname(commander.args[0])])
-    appConf['exec_interpreter']    = extItps[path.extname(commander.args[0])];
-  else
-    appConf['exec_interpreter']    = 'node';
 
   if (commander.executeCommand)
     appConf['exec_mode']       = 'fork_mode';
   else
     appConf['exec_mode']       = 'cluster_mode';
 
+  if (commander.interpreter)
+    appConf['exec_interpreter']    = commander.interpreter;
+  else if (extItps[path.extname(script)]) {
+    appConf['exec_interpreter']    = extItps[path.extname(script)];
+    appConf['exec_mode']       = 'fork_mode';
+  }
+  else
+    appConf['exec_interpreter']    = 'node';
+
   if (commander.startOneTime)
     appConf['one_launch_only'] = cst.ONE_LAUNCH_STATUS;
 
-<<<<<<< HEAD
   // if (appConf['exec_mode'] == 'cluster_mode' && process.version.match(/0.10/)) {
   //   console.log(cst.PREFIX_MSG_ERR + ' [Warning], you\'re using the 0.10.x node version, it\'s prefered that you switch to fork mode by adding the -x parameter.');
   // }
-=======
-  if (appConf['exec_mode'] == 'cluster_mode' &&
-      process.version.match(/0.10/)) {
-    console.log(cst.PREFIX_MSG_ERR + ' [Warning], you\'re using the 0.10.x node version, it\'s prefered that you switch to fork mode by adding the -x parameter.');
-  }
->>>>>>> 211c5cc7
 
   // Script arguments
   var env = commander.rawArgs.indexOf('--') + 1;
@@ -522,102 +518,11 @@
   });
 }
 
-<<<<<<< HEAD
 function resolvePaths(appConf) {
   var app = Common.resolveAppPaths(appConf, null, console.log);
   if (app instanceof Error) {
     console.error(cst.PREFIX_MSG_ERR + app.message);
     process.exit(cst.ERROR_EXIT);
   }
-  
-=======
-function validate(appConf) {
-  var instances = appConf['instances'];
-  var script    = appConf['script'];
-  var cron_pattern = appConf['cron_restart'];
-
-  if (instances && isNaN(parseInt(instances)) && instances != 'max') {
-    console.error(cst.PREFIX_MSG_ERR + 'Instance option must be an integer or the "max" string');
-    process.exit(cst.ERROR_EXIT);
-  }
-
-  if (cron_pattern) {
-    try {
-      console.log(cron_pattern);
-      var cron_test = new cronJob(cron_pattern, function() {
-        console.log(cst.PREFIX_MSG + 'cron pattern for auto restart detected and valid');
-        delete cron_test;
-      });
-    } catch(ex) {
-      console.error(cst.PREFIX_MSG_ERR + 'Cron pattern is not valid !');
-      process.exit(cst.ERROR_EXIT);
-    }
-  }
-}
-
-//
-// Resolving path, seing if default ...
-//
-function resolvePaths(app) {
-
-  validate(app);
-
-  app.env = {
-    pm_cwd : process.cwd(),
-    NODE_ENV : "production" // set default node_env as production
-  };
-
-  if (!('exec_mode' in app)) app['exec_mode'] = 'cluster_mode';
-
-  app["pm_exec_path"]    = path.resolve(process.cwd(), app.script);
-  delete app.script;
-
-  if (!app["name"]) {
-    app["name"] = p.basename(app["pm_exec_path"]);
-  }
-
-
-  if (fs.existsSync(app.pm_exec_path) == false) {
-    console.error(cst.PREFIX_MSG_ERR + 'script not found : ' + app.pm_exec_path);
-    process.exit(cst.ERROR_EXIT);
-  }
-
-  if (app.out_file)
-    app["pm_out_log_path"] = path.resolve(process.cwd(), app.out_file);
-  else {
-    if (!app.name) {
-      console.error(cst.PREFIX_MSG_ERR + 'You havent specified log path, please specify at least a "name" field in the JSON');
-      process.exit(cst.ERROR_EXIT);
-    }
-    app["pm_out_log_path"] = path.resolve(cst.DEFAULT_LOG_PATH, [app.name, '-out.log'].join(''));
-    app.out_file = app["pm_out_log_path"];
-  }
-  delete app.out_file;
-
-  if (app.error_file)
-    app["pm_err_log_path"] = path.resolve(process.cwd(), app.error_file);
-  else {
-    app["pm_err_log_path"] = path.resolve(cst.DEFAULT_LOG_PATH, [app.name, '-err.log'].join(''));
-    app.error_file          = app["pm_err_log_path"];
-  }
-  delete app.error_file;
-
-  if (app.pid_file)
-    app["pm_pid_path"]     = path.resolve(process.cwd(), app.pid_file);
-  else {
-    app["pm_pid_path"]     = path.resolve(cst.DEFAULT_PID_PATH, [app.name, '.pid'].join(''));
-    app.pid_file            = app["pm_pid_path"];
-  }
-  delete app.pid_file;
-
-  // Set current env
-  util._extend(app.env, process.env);
-
-  //set port env variable
-  if(app.port){
-    app.env.PORT = app.port;
-  }
-
->>>>>>> 211c5cc7
   return app;
 }