--- conflicted
+++ resolved
@@ -15,18 +15,14 @@
 var extItps              = require('./interpreter.json');
 var InteractorDaemonizer = require('./Interactor/InteractorDaemonizer');
 var p                    = path;
-var chalk = require('chalk');
 
 var Deploy               = require('pm2-deploy');
 
 var CLI = module.exports = {};
-<<<<<<< HEAD
-=======
 
 var exitCli = Common.exitCli;
 var printError = Common.printError;
 var printOut = Common.printOut;
->>>>>>> 4d57eee0
 
 /**
  * Method to start a script
@@ -546,16 +542,6 @@
 
   InteractorDaemonizer.update(function() {
 
-<<<<<<< HEAD
-        printOut(cst.PREFIX_MSG + '--- resurrected');
-        if (err) {
-          printError(err);
-          return cb ? cb({msg:err}) : exitCli(cst.ERROR_EXIT);
-        }
-        CLI.resurrect(function() {
-          printOut(chalk.blue.bold('>>>>>>>>>> PM2 updated'));
-          return cb ? cb(null, {success:true}) : speedList();
-=======
     CLI.dump(function(err) {
       printOut(cst.PREFIX_MSG + '--- dumped');
 
@@ -573,7 +559,6 @@
             return cb ? cb(null, {success:true}) : speedList();
           });
           return false;
->>>>>>> 4d57eee0
         });
       });
     });
@@ -1358,11 +1343,7 @@
         UX.miniDisplay(list);
       else if (!commander.silent) {
         if (interact_infos) {
-<<<<<<< HEAD
-          printOut(chalk.green.bold('●') + ' Connected to VitalSigns public id : %s - machine name : %s', interact_infos.public_key, interact_infos.machine_name);
-=======
           printOut(chalk.green.bold('●') + ' Agent online - public key: %s - machine name: %s - Web access: %s', interact_infos.public_key, interact_infos.machine_name, 'http://app.keymetrics.io/');
->>>>>>> 4d57eee0
         }
         UX.dispAsTable(list, interact_infos);
         printOut(' Use `pm2 desc[ribe] <id>` to get more details');
