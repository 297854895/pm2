--- conflicted
+++ resolved
@@ -319,12 +319,8 @@
 
 Units can be K(ilobyte), M(egabyte), G(igabyte).
 
->
-<<<<<<< HEAD
-Actually the way it works when you type :
-=======
+
 Actually the way it works when you type:
->>>>>>> b5b633d2
 `pm2 start app.js --max-memory-restart 50M`
 commander module will transform it to `maxMemoryRestart: "50M"`, then after being processed by PM2 logic it will become an env variable as follows `max_memory_restart : 52428800 // in bytes this time`.
 But since programmatic interface doesn't use commander you have to give it raw-mode : `maxMemoryRestart`.
