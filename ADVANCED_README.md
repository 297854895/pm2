--- conflicted
+++ resolved
@@ -346,16 +346,7 @@
 - In your application the environment variable `NODE_APP_INSTANCE` is exposed so you can listen for different port if needed. (e.g .listen(8000 + process.env.NODE_APP_INSTANCE))
 - Be sure your **application is stateless** meaning that there is not any local data stored in the process, like sessions/websocket connections etc. Use Redis, Mongo or other DB to share states between processes
 
-<<<<<<< HEAD
-```bash
-$ pm2 logs
-$ pm2 logs --raw
-$ pm2 logs big-api
-$ pm2 flush # Clear all the logs
-```
-=======
 ### Hot reload / 0s reload
->>>>>>> e9041b1f
 
 As opposed to `restart`, which kills and restarts the process, `reload` achieves a 0-second-downtime reload.
 
