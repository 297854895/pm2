--- conflicted
+++ resolved
@@ -15,13 +15,8 @@
 
 var default_conf = {
   DEFAULT_FILE_PATH  : DEFAULT_FILE_PATH,
-<<<<<<< HEAD
   PM2_LOG_FILE_PATH  : p.join(process.env.PM2_LOG_DIR || p.resolve(process.env.HOME, '.pm2'), 'pm2.log'),
   PM2_PID_FILE_PATH  : p.join(process.env.PM2_PID_DIR || p.resolve(process.env.HOME, '.pm2'), 'pm2.pid'),
-=======
-  PM2_LOG_FILE_PATH  : p.join(p.resolve(HOME, '.pm2'), 'pm2.log'),
-  PM2_PID_FILE_PATH  : p.join(p.resolve(HOME, '.pm2'), 'pm2.pid'),
->>>>>>> 355a1b66
   DEFAULT_PID_PATH   : p.join(DEFAULT_FILE_PATH, 'pids'),
   DEFAULT_LOG_PATH   : p.join(DEFAULT_FILE_PATH, 'logs'),
   DUMP_FILE_PATH     : p.join(DEFAULT_FILE_PATH, 'dump.pm2'),
@@ -60,7 +55,6 @@
   ERRORED_STATUS     : 'errored',
   ONE_LAUNCH_STATUS  : 'one-launch-status',
 
-<<<<<<< HEAD
   REMOTE_PORT         : 3900,
   REMOTE_REVERSE_PORT : 43554,
   REMOTE_HOST         : 'socket-1.vitalsigns.io',
@@ -68,12 +62,7 @@
 
   INTERACTOR_LOG_FILE_PATH : p.join(p.resolve(process.env.HOME, '.pm2'), 'interactor.log'),
   INTERACTOR_PID_PATH : p.join(p.resolve(process.env.HOME, '.pm2'), 'interactor.pid'),
-=======
-  REMOTE_PORT        : 3900,
-  REMOTE_HOST        : 'socket-1.pm2.io',
-  INTERACTOR_LOG_FILE_PATH : p.join(p.resolve(HOME, '.pm2'), 'interactor.log'),
-  INTERACTOR_PID_PATH : p.join(p.resolve(HOME, '.pm2'), 'interactor.pid'),
->>>>>>> 355a1b66
+
   INTERACTOR_RPC_PORT : parseInt(process.env.PM2_INTERACTOR_PORT) || 6668
 };
 
