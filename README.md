![PM2](https://github.com/unitech/pm2/raw/master/pres/pm2-v2.png)

PM2 is a process manager for Node apps with a built-in load balancer.

### Tech notes

<<<<<<< HEAD
pm2 is perfect for spreading your stateless Node.js code across all CPUs available on a server, for keeping all processes alive forever and 0s reload them.
=======

PM2 is perfect for spreading your stateless Node.js code across all CPUs available on a server, for keeping all processes alive forever and 0s reload them.
>>>>>>> 415cf865

### Main features

- Built-in load balancer (using the native cluster module)
- Script daemonization
- 0s downtime reload for Node apps
- Generate SystemV/SystemD startup scripts (Ubuntu, Centos...)
- Set memory limit for process to restart
- Pause unstable process (avoid infinite loop)
- Restart on file change with `--watch`
- Monitoring in console

Tested with Node v0.11, v0.10 (https://travis-ci.org/Unitech/PM2).

**The recommended Node.js version is v0.11.13**

Compatible with CoffeeScript.
Works on Linux & MacOS.

[![NPM version](https://badge.fury.io/js/pm2.png)](http://badge.fury.io/js/pm2)
[![Donate](http://gravaco.in/b06327acf5ae1a2ce3f08254ed7f33d7.png)](http://goo.gl/sdaIwX)

[![NPM](https://nodei.co/npm/pm2.png?downloads=true)](https://nodei.co/npm/pm2.png?downloads=true)

<!-- ### Build Status -->

<<<<<<< HEAD
Master: [![Build Status](https://api.travis-ci.org/Unitech/PM2.png?branch=master)](https://travis-ci.org/Unitech/pm2)

Development: [![Build Status](https://api.travis-ci.org/Unitech/PM2.png?branch=development)](https://travis-ci.org/Unitech/pm2)
=======

Master: [![Build Status](https://api.travis-ci.org/Unitech/PM2.png?branch=master)](https://travis-ci.org/Unitech/PM2)

Development: [![Build Status](https://api.travis-ci.org/Unitech/PM2.png?branch=development)](https://travis-ci.org/Unitech/PM2)
>>>>>>> 415cf865

## Monitoring dashboard

![Dashboard](http://leapfrogui.com/controlfrog/img/cf-layout-1.png)

We are developing a top-notch product: a dashboard to monitor each part of your Node.js applications. Here are some links:

- [Pitch + Survey](https://docs.google.com/forms/d/1FuCjIhrGg-ItxInq2nLreoe9GS-gZWJNkNWE0JJajw8/viewform) People who fill the survey will be eligible for free license
- [Newsletter](http://signup.pm2.io/) Subscribe to be kept informed

Thanks in advance and we hope that you like PM2!

------

## Table of contents

### Quick start

- [Installation](#a1)
- [Usage](#a2)
- [Examples](#a3)
- [Different ways to launch a process](#a667)
- [Options](#a987)
- [How to update PM2 ?](#update-pm2)

### Features

- [Transitional state of apps](#a4)
- [Process listing](#a6)
- [Automatic restart process based on memory](#max-memory-restart)
- [Monitoring CPU/Memory usage](#a7)
- [Logs management](#a9)
- [Clustering](#a5)
- [Watch & Restart](#a890)
- [Reloading without downtime](#a690)
- [Make PM2 restart on server reboot](#a8)
- [JSON app declaration](#a10)

### Deployment - ecosystem.json

- [Getting started with deployment](#deployment)
- [Deployment options](#deployment-help)
- [Considerations](#considerations)
- [Contributing](#deployment-contribution)

### Using PM2 programmatically (via API)

- [Simple example](#programmatic-example)
- [Programmatic API](#programmatic-api)

### Specific

- [Specific features](#a77)
- [Configuration file](#a989)
- [Enabling Harmony ES6](#a66)
- [CoffeeScript](#a19)
- [Testing PM2 on your prod environment](#a149)
- [JSON app via pipe](#a96)

### Knowledge

- [Stateless apps ?](#stateless-apps)
- [Transitional state of apps](#a4)
- [Setup PM2 on server: tutorial](#a89)
- [Logs and PID files](#a34)
- [Execute any script: What is fork mode ?](#a23)

### More

- [Contributing/Development mode](#a27)
- [Known bugs and workaround](#a21)
- [They talk about it](#a20)
- [License](#a15)

------

# Quick start

<a name="a1"/>
## Installation

The preferred Node version to run PM2 is **0.11.10**

The latest PM2 stable version is installable via NPM:

```bash
$ npm install pm2@latest -g
```

If the above fails use:

```bash
$ npm install git://github.com/Unitech/pm2#master -g
```

<a name="a2"/>
## Usage

Hello world:

```bash
$ pm2 start app.js
```

<a name="a3"/>
## Examples

Raw examples:

```bash
$ pm2 start app.js --name my-api # Name process

$ pm2 start app.js -i max        # Will start maximum processes with LB depending on available CPUs

# Listing

$ pm2 list               # Display all processes status
$ pm2 jlist              # Print process list in raw JSON
$ pm2 prettylist         # Print process list in beautified JSON

$ pm2 describe 0         # Display all informations about a specific process

$ pm2 monit              # Monitor all processes

# Logs

$ pm2 logs               # Display all processes logs in streaming
$ pm2 ilogs              # Advanced termcaps interface to display logs
$ pm2 flush              # Empty all log file
$ pm2 reloadLogs         # Reload all logs

# Actions

$ pm2 stop all           # Stop all processes
$ pm2 restart all        # Restart all processes

$ pm2 reload all         # Will 0s downtime reload (for NETWORKED apps)
$ pm2 gracefulReload all # Send exit message then reload (for networked apps)

$ pm2 stop 0             # Stop specific process id
$ pm2 restart 0          # Restart specific process id

$ pm2 delete 0           # Will remove process from pm2 list
$ pm2 delete all         # Will remove all processes from pm2 list

# Misc

$ pm2 reset <process>    # Reset meta data (restarted time...)
$ pm2 updatePM2          # Update in memory pm2
$ pm2 ping               # Ensure pm2 daemon has been launched
$ pm2 sendSignal SIGUSR2 my-app # Send system signal to script
$ pm2 start app.js --no-daemon
```

## Different ways to launch a process

```bash
$ pm2 start app.js -i max  # Will start maximum processes depending on available CPUs

$ pm2 start app.js -i 3    # Will start 3 processes

$ pm2 start app.js -i max -- -a 23  # Pass arguments after -- to app.js

$ pm2 start app.js -x            # Start app.js in fork mode instead of cluster
$ pm2 start app.js -x -- -a 23   # Start app.js in fork mode and pass arguments (-a 23)

$ pm2 start app.js --log-date-format "YYYY-MM-DD HH:mm Z"    # Log will be prefixed with custom time format

$ pm2 start app.js --name serverone # Start a process an name it as server one
                                    # you can now stop the process by doing
                                    # pm2 stop serverone

$ pm2 start app.json                # Start processes with options declared in app.json
                                    # Go to chapter Multi process JSON declaration for more

$ pm2 start app.js -i max -e err.log -o out.log  # Will start and generate a configuration file

$ pm2 start app.js --node-args="--debug=7001 --trace-deprecation" # --node-args command line option to pass options to node

$ pm2 --run-as-user foo start app.js  # Start app.js as user foo instead of root (pm2 must be running as root)

$ pm2 --run-as-user foo --run-as-group bar start app.js  # Start app.js as foo:bar instead of root:root (pm2 must be running as root)
```

For scripts in other languages:

```bash
$ pm2 start echo.coffee
$ pm2 start -x echo.php
$ pm2 start -x echo.py
$ pm2 start -x echo.sh
$ pm2 start -x echo.rb
$ pm2 start -x echo.pl
```

Languages other than javascript have to be run in [fork mode](#a23).

<a name="a987"/>
## Options

```
Options:

    -h, --help                   output usage information
    -V, --version                output the version number
    -v --verbose                 verbose level
    -s --silent                  hide all messages
    -m --mini-list               display a compacted list without formatting
    -f --force                   force actions
    -n --name <name>             set a <name> for script
    -i --instances <number>      launch [number|'max'] (load balanced) instances (for networked app)
    -o --output <path>           specify out log file
    -e --error <path>            specify error log file
    -p --pid <pid>               specify pid file
    -x --execute-command         execute a program using fork system
    -u --user <username>         define user when generating startup script
    -c --cron <cron_pattern>     restart a running process based on a cron pattern
    -w --write                   write configuration in local folder
    --interpreter <interpreter>  the interpreter pm2 should use for executing app (bash, python...)
    --no-daemon                  run pm2 daemon in the foreground if it doesn't exist already
    --merge-logs                 merge logs
    --watch                      watch folder(s) for changes. When `true`, watching all folders from root. Can also be a string or an array of strings for paths to watch for changes.
    --node-args <node_args>      space-delimited arguments to pass to node in cluster mode - e.g. --node-args="--debug=7001 --trace-deprecation"
    --run-as-user <run_as_user>    The user or uid to run a managed process as
    --run-as-group <run_as_group>  The group or gid to run a managed process as
```

<a name="update-pm2"/>
## How to update PM2

Install the latest pm2 version :

```bash
$ npm install pm2@latest -g
```

Then update the in-memory PM2 :

```bash
$ pm2 updatePM2
```

# Features

<a name="a4"/>
## Transitional state of apps (important)

PM2 is a process manager. PM2 can start, stop, restart and *delete* processes.

Start a process:

```bash
$ pm2 start app.js --name "my-api"
$ pm2 start web.js --name "web-interface"
```

Now let's say I need to stop the web-interface:

```bash
$ pm2 stop web-interface
```

As you can see **the process hasn't disappeared**. It's still there but in `stopped` status.


To restart it just do:

```bash
$ pm2 restart web-interface
```

Now I want to **delete** the app from the PM2 process list.
To do so:

```bash
$ pm2 delete web-interface
```

<a name="a6"/>
## Process listing

![Monit](https://github.com/unitech/pm2/raw/master/pres/pm2-list.png)

To list all running processes:

```bash
$ pm2 list
# Or
$ pm2 [list|ls|l|status]
```

To get more details about a specific process:

```bash
$ pm2 describe 0
```

<a name="max-memory-restart"/>
## Automatic restart process based on memory

Value passed is in megaoctets. Internally it uses the V8 flag `--max-old-space-size=MEM` to make a process exit when memory exceed a certain amount of RAM used.

CLI:
```bash
$ pm2 start big-array.js --max-memory-restart 20
```

JSON:
```json
{
  "name" : "max_mem",
  "script" : "big-array.js",
  "max_memory_restart" : "20"
}
```

<a name="a7"/>
## Monitoring CPU/Memory usage

![Monit](https://github.com/unitech/pm2/raw/master/pres/pm2-monit.png)

Monitor all processes launched:

```bash
$ pm2 monit
```

<a name="a9"/>
## Logs management

### Displaying logs in realtime

![Monit](https://github.com/unitech/pm2/raw/master/pres/pm2-logs.png)

Displaying logs of specified process or all processes in realtime:

```bash
$ pm2 logs
$ pm2 logs big-api
$ pm2 flush # Clear all the logs
```

### Advanced log interface

Navigate between processes logs in realtime with an ergonomic interface:

```bash
$ pm2 ilogs
```

### Reloading all logs (SIGUSR2/Logrotate)

To reload all logs, you can send `SIGUSR2` to the PM2 process.

You can also reload all logs via the command line with:

```bash
$ pm2 reloadLogs
```

### Options

```bash
--merge-logs : merge logs from different instances but keep error and out separated
--log-date-format <format>: prefix logs with formated timestamp (http://momentjs.com/docs/#/parsing/string-format/)
```

<a name="a5"/>
## Clustering

Launch `max` instances (`max` depending on the number of CPUs available) and set the load balancer to balance queries among process:

```bash
$ pm2 start app.js --name "API" -i max
```

If your app is well-designed (**stateless**) you'll be able to **process many more queries**.


Important concepts to make a Node.js app stateless:

- Sessions must not be stored in memory but shared via a database (Redis, Mongo, whatever)
- [WebSocket/Socket.io should communicate via a database](http://socket.io/docs/using-multiple-nodes/#passing-events-between-nodes)

<a name="a690"/>
## Reloading without downtime

As opposed to `restart`, which kills and restarts the process, `reload` achieves a 0-second-downtime reload.

**Warning** This feature only works for apps in *cluster mode* (the default mode), that uses HTTP/HTTPS/Socket connections.

To reload an app:

```bash
$ pm2 reload api
```

If the reload system hasn't managed to reload gracefully, a timeout will simply kill the process and will restart it.

### Graceful reload

Sometimes you can experience a **very long reload, or a reload that doesn't work** (fallback to restart).

It means that your app **still has open connections on exit**.

To work around this problem you have to use the graceful reload.
Graceful reload is a mechanism that will send a *shutdown* message to your process before reloading it.
You can control the time that the app has to shutdown via the `PM2_GRACEFUL_TIMEOUT` environment variable.

Example:

```javascript
process.on('message', function(msg) {
  if (msg == 'shutdown') {
    // Your process is going to be reloaded
    // You have to close all database/socket.io/* connections

    console.log('Closing all connections...');

    // You will have 4000ms to close all connections before
    // the reload mechanism will try to do its job

    setTimeout(function() {
      console.log('Finished closing connections');
      // This timeout means that all connections have been closed
      // Now we can exit to let the reload mechanism do its job
      process.exit(0);
    }, 1500);
  }
});
```

Then use the command:

```bash
$ pm2 gracefulReload [all|name]
```

When PM2 starts a new process to replace an old one, it will wait for the new process to begin listening to a connection before sending the shutdown message to the old one.  If a script does not need to listen to a connection, it can manually tell PM2 that the process has started up by calling `process.send('online')`.

<a name="a8"/>
## Startup script

PM2 has the amazing ability to **generate startup scripts and configure them**.
PM2 is also smart enough to **save all your process list** and to **bring back all your processes on restart**.

```bash
$ pm2 startup [ubuntu|centos|gentoo|systemd]
```

Once you have started the apps and want to keep them on server reboot do:

```bash
$ pm2 save
```

**Warning** It's tricky to make this feature work generically, so once PM2 has setup your startup script, reboot your server to make sure that PM2 has launched your apps!

### More information

Three types of startup scripts are available:

- SystemV init script (with the option `ubuntu` or `centos`)
- OpenRC init script (with the option `gentoo`)
- SystemD init script (with the `systemd` option)

The startup options are using:

- **ubuntu** will use `updaterc.d` and the script `lib/scripts/pm2-init.sh`
- **centos** will use `chkconfig` and the script `lib/scripts/pm2-init-centos.sh`
- **gentoo** will use `rc-update` and the script `lib/scripts/pm2`
- **systemd** will use `systemctl` and the script `lib/scripts/pm2.service`

### User permissions

Let's say you want the startup script to be executed under another user.

Just use the `-u <username>` option !

```bash
$ pm2 startup ubuntu -u www
```

### Related commands

Dump all processes status and environment managed by PM2:
```bash
$ pm2 dump
```
It populates the file `~/.pm2/dump.pm2` by default.

To bring back the latest dump:
```bash
$ pm2 resurrect
```

<a name="a890"/>
## Watch & Restart

PM2 can automatically restart your app when a file changes in the current directory or its subdirectories:

```bash
$ pm2 start app.js --watch
```

If `--watch` is enabled, stopping it won't stop watching:
- `pm2 stop 0` 'll not stop watching
- `pm2 stop --watch 0` 'll stop watching

Restart toggle the `watch` parameter when triggered.

To watch specifics paths, please use a JSON app declaration, `watch` can take a string or an array of paths. Default is `true`:

```json
{
  "watch": ["server", "client"],
  "ignoreWatch" : ["node_modules", "client/img"]
}
```

<a name="a10"/>
## JSON app declaration

You can define parameters for your apps in `processes.json`:

```json
{
  "apps" : [{
    "name"        : "echo",
    "script"      : "examples/args.js",
    "args"        : "['--toto=heya coco', '-d', '1']",
    "log_date_format"  : "YYYY-MM-DD HH:mm Z",
    "ignoreWatch" : ["[\\/\\\\]\\./", "node_modules"],
    "watch"       : "true",
    "node_args"   : "--harmony",
    "cwd"         : "/this/is/a/path/to/start/script",
    "env": {
        "NODE_ENV": "production",
        "AWESOME_SERVICE_API_TOKEN": "xxx"
    }
  },{
    "name"       : "api",
    "script"     : "./examples/child.js",
    "instances"  : "4",
    "log_date_format"  : "YYYY-MM-DD",
    "error_file" : "./examples/child-err.log",
    "out_file"   : "./examples/child-out.log",
    "pid_file"   : "./examples/child.pid",
    "exec_mode"  : "cluster_mode",
    "port"       : 9005
  },{
    "name"       : "auto-kill",
    "script"     : "./examples/killfast.js",
    "min_uptime" : "100",
    "exec_mode"  : "fork_mode",
  }]
}
```

Then run:
```bash
$ pm2 start processes.json
$ pm2 stop processes.json
$ pm2 delete processes.json
$ pm2 restart processes.json
```

**A few notes about JSON app declarations:**

- All command line options passed when using the JSON app declaration will be dropped i.e.

```bash
$ cat node-app-1.json

{
  "name" : "node-app-1",
  "script" : "app.js",
  "cwd" : "/srv/node-app-1/current"
}

$ pm2 --run-as-user app start node-app-1.json

$ ps aux | grep node-app
root 14735 5.8 1.1 752476 83932 ? Sl 00:08 0:00 pm2: node-app-1  <-- owned by the default user (root), not app
```
- JSON app declarations are additive.  Continuing from above:
```bash
$ pm2 start node-app-2.json
$ ps aux | grep node-app
root  14735  5.8  1.1  752476  83932 ? Sl 00:08 0:00 pm2: node-app-1
root  24271  0.0  0.3  696428  24208 ? Sl 17:36 0:00 pm2: node-app-2
```
Note that if you execute `pm2 start node-app-2` again, it will spawn an additional instance node-app-2.

- **cwd:** your JSON declaration does not need to reside with your script.  If you wish to maintain the JSON(s) in a location other than your script (say, `/etc/pm2/conf.d/node-app.json`) you will need to use the cwd feature.  (Note, this is especially helpful for capistrano style directory structures that use symlinks.)  Files can be either relative to the cwd directory, or absolute (example below.)

- The following are valid options for JSON app declarations:
```
[{
  "name"             : "node-app",
  "cwd"              : "/srv/node-app/current",
  "args"             : "['--toto=heya coco', '-d', '1']",
  "script"           : "bin/app.js",
  "node_args"        : "--harmony",
  "log_date_format"  : "YYYY-MM-DD HH:mm Z",
  "error_file"       : "/var/log/node-app/node-app.stderr.log",
  "out_file"         : "log/node-app.stdout.log",
  "pid_file"         : "pids/node-geo-api.pid",
  "run_as_user"      : "app",
  "run_as_group"     : "www-data",
  "instances"        : "6", //or 'max'
  "min_uptime"       : "200", // milliseconds, defaults to 1000
  "max_restarts"     : "10", // defaults to 15
  "cron_restart"     : "1 0 * * *",
  "watch"            : "false",
  "ignoreWatch"      : ["[\\/\\\\]\\./", "node_modules"],
  "merge_logs"       : "true",
  "exec_interpreter" : "node",
  "exec_mode"        : "cluster_mode",
  "env": {
    "NODE_ENV": "production",
    "AWESOME_SERVICE_API_TOKEN": "xxx"
  }
}]
```

<a name="deployment"/>
# Deployment (PM2 >= 0.9.0)

PM2 embed a simple and powerful deployment system with revision tracing.
It's based on <a href="https://github.com/visionmedia/deploy">https://github.com/visionmedia/deploy</a>

## Getting started with deployment

Please read the [Considerations to use PM2 deploy](#considerations)

1- Generate a sample ecosystem.json file that list processes and deployment environment

```bash
$ pm2 ecosystem
```

In the current folder a `ecosystem.json` file will be created.
It contains this:

```json
{
  "apps" : [{
    "name"      : "API",
    "script"    : "app.js",
    "env": {
      "COMMON_VARIABLE": "true"
    },
    "env_production" : {
      "NODE_ENV": "production"
    }
  },{
    "name"      : "WEB",
    "script"    : "web.js"
  }],
  "deploy" : {
    "production" : {
      "user" : "node",
      "host" : "212.83.163.1",
      "ref"  : "origin/master",
      "repo" : "git@github.com:repo.git",
      "path" : "/var/www/production",
      "post-deploy" : "pm2 startOrRestart ecosystem.json --env production"
    },
    "dev" : {
      "user" : "node",
      "host" : "212.83.163.1",
      "ref"  : "origin/master",
      "repo" : "git@github.com:repo.git",
      "path" : "/var/www/development",
      "post-deploy" : "pm2 startOrRestart ecosystem.json --env dev"
    }
  }
}
```

Edit the file according to your needs.

2- Be sure that you have the public ssh key on your local machine

```bash
$ ssh-keygen -t rsa
$ ssh-copy-id root@myserver.com
```

3- Now initialize the remote folder with:

```bash
$ pm2 deploy <configuration_file> <environment> setup
```

E.g:

```bash
$ pm2 deploy ecosystem.json production setup
```

This command will create all the folders on your remote server.

4- Deploy your code

```bash
$ pm2 deploy ecosystem.json production
```

Now your code will be populated, installed and started with PM2

<a name="deployment-help"/>
## Deployment options

```
$ pm2 deploy <configuration_file> <environment> <command>

  Commands:
    setup                run remote setup commands
    update               update deploy to the latest release
    revert [n]           revert to [n]th last deployment or 1
    curr[ent]            output current release commit
    prev[ious]           output previous release commit
    exec|run <cmd>       execute the given <cmd>
    list                 list previous deploy commits
    [ref]                deploy to [ref], the "ref" setting, or latest tag
```

<a name="considerations"/>
## Considerations

- You might want to commit your node_modules folder ([#622](https://github.com/Unitech/pm2/issues/622)) or add the `npm install` command to the `post-deploy` section: `"post-deploy" : "npm install && pm2 startOrRestart ecosystem.json --env production"`
- You can declare specific environment variable depending on the environment you want to deploy the code to. For instance to declare variables for the production environment, just add "env_production": {} and declare that variables.
- PM2 will look by default to `ecosystem.json`. So you can skip the <configuration_file> options if it's the case
- It deploys your code via ssh, you don't need any dependencies
- Process are initialized / started automatically depending on application name in `ecosystem.json`
- PM2-deploy is not on the main PM2 repository

<a name="deployment-contribution"/>
## Contributing

The module is <a href="https://github.com/Unitech/pm2-deploy">https://github.com/Unitech/pm2-deploy</a>
Feel free to PR for any changes or fix.

<a name="programmatic-example"/>
# Using PM2 programmatically

PM2 can be used programmatically, meaning that you can embed a process manager directly in your code, spawn processes, keep them alive even if the main script is exited.

Check out [this article](http://keymetrics.io/2014/07/02/manage-processes-programmatically-with-pm2/) for more informations.

## Simple example

This will require pm2, launch `test.js`, list processes then exit the script.
You will notice that after exiting this script you will be able to see `test.js` process with `pm2 list`

```bash
$ npm install pm2 --save
```

```javascript
var pm2 = require('pm2');

// Connect or launch PM2
pm2.connect(function(err) {

  // Start a script on the current folder
  pm2.start('test.js', { name: 'test' }, function(err, proc) {
    if (err) throw new Error('err');

    // Get all processes running
    pm2.list(function(err, process_list) {
      console.log(process_list);

      // Disconnect to PM2
      pm2.disconnect(function() { process.exit(0) });
    });
  });
})
```

<a name="programmatic-api"/>
## Programmatic API

<table class="table table-striped table-bordered">
    <tr>
        <th>Method name</th>
        <th>API</th>
    </tr>
     <tr>
      <td><b>Connect/Launch</b></td>
      <td>pm2.connect(fn(err){})</td>
    </tr>
     <tr>
      <td><b>Disconnect</b></td>
      <td>pm2.disconnect(fn(err, proc){})</td>
    </tr>
</table>

**Consideration with .connect**: the .connect method connect to the local PM2, but if PM2 is not up, it will launch it and will put in in background as you launched it via CLI.

<table class="table table-striped table-bordered">
    <tr>
        <th>Method name</th>
        <th>API</th>
    </tr>
    <tr>
      <td><b>Start</b></td>
      <td>pm2.start(script_path|json_path, options, fn(err, proc){})</td>
    </tr>
    <tr>
      <td>Options </td>
      <td>
      nodeArgs(arr), scriptArgs(arr), name(str), instances(int), error(str), output(str), pid(int), cron(str), mergeLogs(bool), watch(bool), runAsUser(int), runAsGroup(int), executeCommand(bool), interpreter(str), write(bool)</td>
    </tr>
    <tr>
      <td><b>Restart</b></td>
      <td>pm2.restart(proc_name|proc_id|all, fn(err, proc){})</td>
       </tr>
     <tr>
      <td><b>Stop</b></td>
      <td>pm2.stop(proc_name|proc_id|all, fn(err, proc){})</td>
    </tr>
    <tr>
      <td><b>Delete</b></td>
      <td>pm2.delete(proc_name|proc_id|all, fn(err, proc){})</td>
    </tr>


    <tr>
      <td><b>Reload</b></td>
      <td>pm2.reload(proc_name|all, fn(err, proc){})</td>
    </tr>
      <tr>
      <td><b>Graceful Reload</b></td>
      <td>pm2.gracefulReload(proc_name|all, fn(err, proc){})</td>
    </tr>
</table>

<table class="table table-striped table-bordered">
    <tr>
        <th>Method name</th>
        <th>API</th>
    </tr>
    <tr>
      <td><b>List</b></td>
      <td>pm2.list(fn(err, list){})</td>
    </tr>
    <tr>
      <td><b>Describe process</b></td>
      <td>pm2.describe(proc_name|proc_id, fn(err, list){})</td>
    </tr>
    <tr>
      <td><b>Dump (save)</b></td>
      <td>pm2.dump(fn(err, ret){})</td>
    </tr>
    <tr>
      <td><b>Flush logs</b></td>
      <td>pm2.flush(fn(err, ret){})</td>
    </tr>
     <tr>
      <td><b>Reload logs</b></td>
      <td>pm2.reloadLogs(fn(err, ret){})</td>
    </tr>
         <tr>
      <td><b>Send signal</b></td>
      <td>pm2.sendSignalToProcessName(signal,proc,fn(err, ret){})</td>
    </tr>
     <tr>
      <td><b>Generate start script</b></td>
      <td>pm2.startup(platform, fn(err, ret){})</td>
    </tr>
     <tr>
      <td><b>Kill PM2</b></td>
      <td>pm2.killDaemon(fn(err, ret){})</td>
    </tr>
</table>

<a name="a77"/>
# Special features

Launching PM2 without daemonizing itself:

```bash
$ pm2 start app.js --no-daemon
```

Sending a system signal to a process:

```bash
$ pm2 sendSignal SIGUSR2 my-app
```

<a name="a989"/>
## Configuration file

You can specify the following options by editing the file `~/.pm2/custom_options.sh`:

```
PM2_RPC_PORT
PM2_PUB_PORT
PM2_BIND_ADDR
PM2_API_PORT
PM2_GRACEFUL_TIMEOUT
PM2_MODIFY_REQUIRE
```


## API health endpoint

```bash
$ pm2 web
```

<a name="a66"/>
## Enabling Harmony ES6

The `--node-args` option permit to launch script with V8 flags, so to enable harmony for a process just do this:
```bash
$ pm2 start my_app.js --node-args="--harmony"
```

And with JSON declaration:

```bash
[{
  "name" : "ES6",
  "script" : "es6.js",
  "node_args" : "--harmony"
}]
```

<a name="a19"/>
## CoffeeScript

```bash
$ pm2 start my_app.coffee
```

That's all!

# Knowledge


<a name="stateless-apps"/>
## Stateless apps

We recommend (and you must) write stateless NodeJS apps. Apps that don't retain any form of local variables or local instances or whatever local.
Every data, states, websocket session, session data, must be shared via any kind of database.

We recommend using Redis for sharing session data, websocket.

- SocketIO with Redis : [https://github.com/LearnBoost/Socket.IO/wiki/Configuring-Socket.IO](Configuring SocketIO)
- Redis session store for Connect : [https://github.com/visionmedia/connect-redis](Connect-redis)

We recommend following the 12 factor convention : [http://12factor.net/](http://12factor.net/)

<a name="a89"/>
## Setup pm2 on a server

[How To Use pm2 to Setup a Node.js Production Environment On An Ubuntu VPS](https://www.digitalocean.com/community/articles/how-to-use-pm2-to-setup-a-node-js-production-environment-on-an-ubuntu-vps)

<a name="a34"/>
## Log and PID files

By default, logs (error and output), pid files, dumps, and PM2 logs are located in `~/.pm2/`:

```
.pm2/
├── dump.pm2
├── custom_options.sh
├── pm2.log
├── pm2.pid
├── logs
└── pids
```

<a name="a23"/>
## Execute any script: What is fork mode?

The default mode of PM2 consists of wrapping the code of your node application into the Node Cluster module. It's called the **cluster mode**.

There is also a more classical way to execute your app, like node-forever does, called the **fork mode**.

In fork mode almost all options are the same as the cluster mode. But there is no [`reload`](#reloading-without-downtime) or `gracefulReload` command.

**By using the fork mode you will lose core features of pm2 like the automatic clusterization of your code over all CPUs available and the 0s reload.**

So use it if you only need a forever-like behaviour.

Here is how to start your app within a fork:

```bash
$ pm2 start app.js -x   # Will start your app.js in fork mode
$ pm2 list              # You will see that on the row "mode" it's written "fork"
```

You can also exec scripts written in other languages:

```bash
$ pm2 start my-bash-script.sh -x --interpreter bash

$ pm2 start my-python-script.py -x --interpreter python
```

The interpreter is deduced from the file extension from the [following list](https://github.com/Unitech/pm2/blob/master/lib/interpreter.json).

<a name="a96"/>
## JSON app configuration via pipe from stdout

Pull-requests:
- [#273](https://github.com/Unitech/pm2/pull/273)
- [#279](https://github.com/Unitech/pm2/pull/279)

```bash
#!/bin/bash

read -d '' my_json <<_EOF_
[{
    "name"       : "app1",
    "script"     : "/home/projects/pm2_nodetest/app.js",
    "instances"  : "4",
    "error_file" : "./logz/child-err.log",
    "out_file"   : "./logz/child-out.log",
    "pid_file"   : "./logz/child.pid",
    "exec_mode"  : "cluster_mode",
    "port"       : 4200
}]
_EOF_

echo $my_json | pm2 start -
```

<a name="a149"/>
## Is my production server ready for PM2?

Just try the tests before using PM2 on your production server

```bash
$ git clone https://github.com/Unitech/pm2.git
$ cd pm2
$ npm install  # Or do NODE_ENV=development npm install if some packages are missing
$ npm test
```

If a test is broken please report us issues [here](https://github.com/Unitech/pm2/issues?state=open)
Also make sure you have all dependencies needed. For Ubuntu:

```bash
$ sudo apt-get install build-essential
# nvm is a Node.js version manager - https://github.com/creationix/nvm
$ wget -qO- https://raw.github.com/creationix/nvm/master/install.sh | sh
$ nvm install v0.11.10
$ nvm use v0.11.10
$ nvm alias default v0.11.10
```

<a name="a27"/>
## Contributing/Development mode

To hack PM2, it's very simple:

```bash
$ pm2 kill   # kill the current pm2
$ git clone my_pm2_fork.git
$ cd pm2/
$ DEBUG=* PM2_DEBUG=true ./bin/pm2 --no-daemon
```

Each time you edit the code, be sure to kill and restart PM2 to make changes taking effect.

## Install PM2 development

```bash
$ npm install git://github.com/Unitech/pm2#development -g
```

<a name="a21"/>
## Known bugs and workarounds

First, install the lastest PM2 version:

```bash
$ npm install -g pm2@latest
```

### Node 0.10.x doesn't free the script port when stopped. It's due to the Node.js cluster module.
So if you feel that this problem is important for your use case, use the [fork mode](#execute-any-script-what-is-fork-mode-) instead.
By using the fork mode you will lose core features of PM2 like the automatic clusterization of your code over all CPUs available and the 0s reload.

```
$ pm2 start index.js -x  # start my app in fork mode
```

For more information about this, see [issue #74](https://github.com/Unitech/pm2/issues/74).

### `Cannot read property 'getsockname' of undefined`

When using the cluster mode (by default) you can't use ports from 0 to 1024. If you really need to exec in this range use the [fork mode](#a23) with the `-x` parameter.
By using the fork mode you will lose core features of pm2 like the automatic clusterization of your code over all CPUs available and the 0s reload.

### User tips from issues
- [Vagrant and pm2 #289](https://github.com/Unitech/pm2/issues/289#issuecomment-42900019)
- [Start the same app on different ports #322](https://github.com/Unitech/pm2/issues/322#issuecomment-46792733)
- [Using ansible with pm2](https://github.com/Unitech/pm2/issues/88#issuecomment-49106686)
- [Cron string as argument](https://github.com/Unitech/pm2/issues/496#issuecomment-49323861)
- [Restart when process reaches a specific memory amount](https://github.com/Unitech/pm2/issues/141)

<a name="a20"/>
## External resources and articles

- [Goodbye node-forever, hello pm2](http://devo.ps/blog/2013/06/26/goodbye-node-forever-hello-pm2.html)
- http://www.allaboutghost.com/keep-ghost-running-with-pm2/
- http://blog.ponyfoo.com/2013/09/19/deploying-node-apps-to-aws-using-grunt
- http://www.allaboutghost.com/keep-ghost-running-with-pm2/
- http://bioselemental.com/keeping-ghost-alive-with-pm2/
- http://blog.chyld.net/installing-ghost-on-ubuntu-13-10-aws-ec2-instance-with-pm2/
- http://blog.marvinroger.fr/gerer-ses-applications-node-en-production-pm2/
- https://www.codersgrid.com/2013/06/29/pm2-process-manager-for-node-js/
- http://www.z-car.com/blog/programming/how-to-rotate-logs-using-pm2-process-manager-for-node-js
- http://yosoftware.com/blog/7-tips-for-a-node-js/
- https://www.exponential.io/blog/nodeday-2014-moving-a-large-developer-workforce-to-nodejs
- http://blog.rapsli.ch/posts/2013/2013-10-17-node-monitor-pm2.html
- https://coderwall.com/p/igdqyw
- http://revdancatt.com/2013/09/17/node-day-1-getting-the-server-installing-node-and-pm2/
- https://medium.com/tech-talk/e7c0b0e5ce3c

## Contributors

```
   195  tknew2
   184  Alexandre Strzelewicz
    20  Alex Kocharin
     8  soyuka
     6  sailxjx
     5  Bret Copeland
     4  AS
     4  Ville Walveranta
     4  achingbrain
     3  Ben Postlethwaite
     3  Evan You
     2  Frederico Silva
     2  Ivan Seidel
     2  MATSUU Takuto
     2  Oleg
     2  Willian
     2  Yani Iliev
     1  Almog Melamed
     1  Brent Burgoyne
     1  Daniel Pihlstrom
     1  Ed Hubbell
     1  Eugene Lucash
     1  Gil Pedersen
     1  Hao-kang Den
     1  John Hurliman
     1  Jose V. Trigueros
     1  Josh Skidmore
     1  Juozas Valenčius
     1  Kevin Gao
     1  Loïc Mahieu
     1  Mark Evans
     1  Nathan Peck
     1  TruongSinh Tran-Nguyen
     1  Wes Mason
     1  Zihua Li
     1  perfectworks
     1  subeeshcbabu
     1  Michael Heuberger
```

## Sponsors

Thanks to [Devo.ps](http://devo.ps/) and [Wiredcraft](http://wiredcraft.com/) for their knowledge and expertise.

[![Bitdeli Badge](https://d2weczhvl823v0.cloudfront.net/Unitech/pm2/trend.png)](https://bitdeli.com/free "Bitdeli Badge")

<a name="a15"/>
# License

Files in `lib/` are made available under the terms of the GNU Affero General Public License (AGPL).
`pm2-interface` is made under the terms of the Apache V2 license.<|MERGE_RESOLUTION|>--- conflicted
+++ resolved
@@ -4,12 +4,7 @@
 
 ### Tech notes
 
-<<<<<<< HEAD
-pm2 is perfect for spreading your stateless Node.js code across all CPUs available on a server, for keeping all processes alive forever and 0s reload them.
-=======
-
 PM2 is perfect for spreading your stateless Node.js code across all CPUs available on a server, for keeping all processes alive forever and 0s reload them.
->>>>>>> 415cf865
 
 ### Main features
 
@@ -36,16 +31,10 @@
 
 <!-- ### Build Status -->
 
-<<<<<<< HEAD
-Master: [![Build Status](https://api.travis-ci.org/Unitech/PM2.png?branch=master)](https://travis-ci.org/Unitech/pm2)
-
-Development: [![Build Status](https://api.travis-ci.org/Unitech/PM2.png?branch=development)](https://travis-ci.org/Unitech/pm2)
-=======
-
 Master: [![Build Status](https://api.travis-ci.org/Unitech/PM2.png?branch=master)](https://travis-ci.org/Unitech/PM2)
 
 Development: [![Build Status](https://api.travis-ci.org/Unitech/PM2.png?branch=development)](https://travis-ci.org/Unitech/PM2)
->>>>>>> 415cf865
+
 
 ## Monitoring dashboard
 
