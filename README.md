![PM2](https://github.com/unitech/pm2/raw/master/pres/pm2.20d3ef.png)

**P**(rocess) **M**(anager) **2**

PM2 is a production process manager for Node.js / io.js applications with a built-in load balancer. It allows you to keep applications alive forever, to reload them without downtime and to facilitate common system admin tasks.

Starting an application in production mode is as easy as:

```bash
$ pm2 start app.js
```

PM2 is constantly assailed by [more than 400 tests](https://travis-ci.org/Unitech/PM2).

Compatible with [io.js](https://github.com/iojs/io.js) and [Node.js](https://github.com/joyent/node).
Compatible with CoffeeScript.
Works on Linux (stable) & MacOSx (stable) & Windows (stable).

[![Version npm](https://img.shields.io/npm/v/pm2.svg?style=flat-square)](https://www.npmjs.com/package/pm2)[![NPM Downloads](https://img.shields.io/npm/dm/pm2.svg?style=flat-square)](https://www.npmjs.com/package/pm2)[![Build Status](https://img.shields.io/travis/Unitech/PM2.svg?style=flat-square)](https://travis-ci.org/Unitech/PM2)[![Dependencies](https://img.shields.io/david/Unitech/pm2.svg?style=flat-square)](https://david-dm.org/Unitech/pm2)

[![NPM](https://nodei.co/npm/pm2.png?downloads=true&downloadRank=true)](https://nodei.co/npm/pm2/)

## Install PM2

```bash
$ npm install pm2 -g
```

*npm is a builtin CLI when you install Node.js - [Installing Node.js or io.js with NVM](https://keymetrics.io/2015/02/03/installing-node-js-and-io-js-with-nvm/)*

## Start an application

```bash
$ pm2 start app.js
```

Your app is now put in background, kept alive forever and monitored.

Or you can use pm2 programmatically:

```javascript
var pm2 = require('pm2');

pm2.connect(function() {
  pm2.start({
    script    : 'app.js',         // Script to be run
    exec_mode : 'cluster',        // Allow your app to be clustered
    instances : 4,                // Optional: Scale your app by 4
    max_memory_restart : '100M'   // Optional: Restart your app if it reaches 100Mo
  }, function(err, apps) {
    pm2.disconnect();
  });
});
```

## Main features

### Process management

Once apps are started you can list and manage them easily:

![Process listing](https://github.com/unitech/pm2/raw/master/pres/pm2-list.png)

Listing all running processes:

```bash
$ pm2 list
```

Managing your processes is straightforward:

```bash
$ pm2 stop     <app_name|id|'all'|json_conf>
$ pm2 restart  <app_name|id|'all'|json_conf>
$ pm2 delete   <app_name|id|'all'|json_conf>
```

To have more details on a specific process:

```bash
$ pm2 describe <id|app_name>
```

### CPU / Memory Monitoring

![Monit](https://github.com/unitech/pm2/raw/master/pres/pm2-monit.png)

Monitoring all processes launched:

```bash
$ pm2 monit
```

### Log facilities

![Monit](https://github.com/unitech/pm2/raw/master/pres/pm2-logs.png)

Displaying logs of a specified process or all processes, in real time:

```bash
$ pm2 logs
<<<<<<< HEAD
$ pm2 logs --raw
$ pm2 logs <app_name>
=======
$ pm2 logs big-api
$ pm2 logs --raw
$ pm2 logs --lines 5
$ pm2 logs --timestamp "HH:mm:ss"
$ pm2 logs <app_name>

>>>>>>> ff589ca4
$ pm2 flush          # Clear all the logs
```

### Load balancing / 0s reload downtime

When an app is started with the -i <worker number> option, the **cluster** mode is enabled.

Supported by all major Node.js frameworks and any Node.js / io.js applications

![Framework supported](https://raw.githubusercontent.com/Unitech/PM2/development/pres/cluster-support.png)

**Warning**: If you want to use the embedded load balancer (cluster mode), we recommend the use of `node#0.12.0+`, `node#0.11.16+` or `io.js#1.0.2+`. We do not support `node#0.10.*`'s cluster module anymore.

With the cluster mode, PM2 enables load balancing between multiple application to use all CPUs available in a server.
Each HTTP/TCP/UDP request will be forwarded to one specific process at a time.

```bash
$ pm2 start app.js -i max  # Enable load-balancer and cluster features

$ pm2 reload all           # Reload all apps in 0s manner

$ pm2 scale <app_name> <instance_number> # Increase / Decrease process number
```

[More informations about how PM2 make clustering easy](https://keymetrics.io/2015/03/26/pm2-clustering-made-easy/)

### Startup script generation

PM2 can generate and configure a startup script to keep PM2 and your processes alive at every server restart.  Execute the startup command only as the user to be running the PM2 daemon.

```bash
$ pm2 startup
# auto-detect platform
$ pm2 startup [platform]
# render startup-script for a specific platform, the [platform] could be one of:
#   ubuntu|centos|redhat|gentoo|systemd|darwin|amazon
```

To save a process list just do:

```bash
$ pm2 save
```

### Development mode

PM2 comes with a development tool that allow you to start an application and restart it on file change.

```
# Start your application in development mode
# = Print the logs and restart on file change
$ pm2-dev run my-app.js
```

### Run Next generation Javascript

PM2 embeds [BabelJS](https://babeljs.io/) to use [next generation Javascript](http://es6-features.org/) both in development and production.

All features are supported, like watch and restart, cluster mode, reload and related.

To run an ES6/ES7 applications:

```bash
# Enable ES6/ES7 live compilation
$ pm2 start app.js --next-gen-js

# Or use the .es extension to automatically enable it
$ pm2 start app.es
```

## Keymetrics monitoring

[![Keymetrics Dashboard](https://keymetrics.io/assets/images/application-demo.png)](https://app.keymetrics.io/#/register)

If you manage your NodeJS app with PM2, Keymetrics makes it easy to monitor and manage apps accross servers.
Feel free to try it:

[Discover the monitoring dashboard for PM2](https://app.keymetrics.io/#/register)

Thanks in advance and we hope that you like PM2!

## More PM2 features

- [Watch & Restart](https://github.com/Unitech/PM2/blob/master/ADVANCED_README.md#watch--restart)
- [JSON application declaration](https://github.com/Unitech/PM2/blob/master/ADVANCED_README.md#json-app-declaration)
- [Using PM2 in your code](https://github.com/Unitech/PM2/blob/master/ADVANCED_README.md#programmatic-example)
- [Deployment workflow](https://github.com/Unitech/PM2/blob/master/ADVANCED_README.md#deployment)
- [Startup script generation (SystemV/Ubuntu/Gentoo/AWS)](https://github.com/Unitech/PM2/blob/master/ADVANCED_README.md#startup-script)
- [Advanced log management (flush, reload, logs)](https://github.com/Unitech/PM2/blob/master/ADVANCED_README.md#a9)
- [GracefullReload](https://github.com/Unitech/PM2/blob/master/ADVANCED_README.md#a690)

## PM2 Full documentation

[Advanced README.md](https://github.com/Unitech/PM2/blob/master/ADVANCED_README.md)

## Changelog

[CHANGELOG](https://github.com/Unitech/PM2/blob/master/CHANGELOG.md)

## Contributors

[Contributors](https://github.com/Unitech/PM2/graphs/contributors)

## License

PM2 is made available under the terms of the GNU Affero General Public License 3.0 (AGPL 3.0).
For other license [contact us](https://keymetrics.io/contact/).

[![Analytics](https://ga-beacon.appspot.com/UA-51734350-4/Unitech/pm2?pixel)](https://github.com/Unitech/pm2)<|MERGE_RESOLUTION|>--- conflicted
+++ resolved
@@ -99,17 +99,12 @@
 
 ```bash
 $ pm2 logs
-<<<<<<< HEAD
-$ pm2 logs --raw
 $ pm2 logs <app_name>
-=======
-$ pm2 logs big-api
 $ pm2 logs --raw
 $ pm2 logs --lines 5
 $ pm2 logs --timestamp "HH:mm:ss"
-$ pm2 logs <app_name>
-
->>>>>>> ff589ca4
+$ pm2 logs WEB-API --lines 0 --timestamp "HH:mm"
+
 $ pm2 flush          # Clear all the logs
 ```
 
